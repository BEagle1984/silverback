--- conflicted
+++ resolved
@@ -11,11 +11,7 @@
     <PackageProjectUrl>https://github.com/BEagle1984/silverback-core</PackageProjectUrl>
     <Copyright />
     <GeneratePackageOnBuild>true</GeneratePackageOnBuild>
-<<<<<<< HEAD
-    <Version>1.0.14</Version>
-=======
     <Version>0.1.0.19</Version>
->>>>>>> dd105bd8
   </PropertyGroup>
 
   <PropertyGroup Condition="'$(Configuration)|$(Platform)'=='Debug|AnyCPU'">
