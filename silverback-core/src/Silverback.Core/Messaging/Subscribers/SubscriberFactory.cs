﻿using System;
<<<<<<< HEAD
using System.Collections.Generic;
=======
using System.Collections.Concurrent;
using System.Collections.Generic;
using System.Linq;
using System.Reflection;
>>>>>>> dd105bd8
using System.Threading.Tasks;
using Microsoft.Extensions.Logging;
using Silverback.Messaging.Configuration;
using Silverback.Messaging.Messages;
using Silverback.Messaging.Publishing;
using Silverback.Util;

namespace Silverback.Messaging.Subscribers
{
    public class SubscriberFactory<TSubscriber> : AsyncSubscriber<IMessage>
    {
        private readonly ITypeFactory _typeFactory;
        private IBus _bus;
        private ILogger _logger;
        private ConcurrentDictionary<Type, AnnotatedMethod[]> _methodsCache;
        private const bool UseCache = true; // TODO: Test performance gain and/or clean it up

        public SubscriberFactory(ITypeFactory typeFactory)
        {
            _typeFactory = typeFactory ?? throw new ArgumentNullException(nameof(typeFactory));
        }
        
        public override void Init(IBus bus)
        {
            base.Init(bus);
            _bus = bus;
            _logger = bus.GetLoggerFactory().CreateLogger<SubscriberFactory<TSubscriber>>();
            _methodsCache = (ConcurrentDictionary<Type, AnnotatedMethod[]>) bus.Items.GetOrAdd(
                $"Silverback.Messaging.Subscribers.AnnotatedMethods<{typeof(TSubscriber).AssemblyQualifiedName}>",
                _ => new ConcurrentDictionary<Type, AnnotatedMethod[]>());
        }

        public override Task HandleAsync(IMessage message) =>
            GetAllAnnotatedMethods()
                .Where(method => method.SubscribedMessageType.IsInstanceOfType(message))
                .ForEachAsync(method => InvokeAnnotatedMethod(method, message));

<<<<<<< HEAD
        /// <summary>
        /// Gets a new subscriber instance.
        /// </summary>
        /// <returns></returns>
        private IEnumerable<TSubscriber> GetSubscribers()
=======
        private AnnotatedMethod[] GetAllAnnotatedMethods()
            => GetSubscriberInstancesFromTypeFactory()
                .SelectMany(GetAnnotatedMethods)
                .ToArray();

        private TSubscriber[] GetSubscriberInstancesFromTypeFactory()
>>>>>>> dd105bd8
        {
            var subscribers = _typeFactory.GetInstances<TSubscriber>() ?? Array.Empty<TSubscriber>();

            _logger.LogTrace($"Resolved {subscribers.Length} object(s) of type '{typeof(TSubscriber).Name}'.");

            return subscribers;
        }

        private IEnumerable<AnnotatedMethod> GetAnnotatedMethods(TSubscriber subscriber) =>
            GetAnnotatedMethods(subscriber.GetType())
                .Select(method =>
                {
                    method.Instance = subscriber;
                    return method;
                });

        private AnnotatedMethod[] GetAnnotatedMethods(Type type)
            => _methodsCache.GetOrAdd(type, t =>
                t.GetAnnotatedMethods<SubscribeAttribute>()
                    .Select(methodInfo =>
                    {
                        var parameters = methodInfo.GetParameters();
                        return new AnnotatedMethod
                        {
                            MethodInfo = methodInfo,
                            Parameters = parameters,
                            SubscribedMessageType = GetMessageParameterType(methodInfo, parameters)
                        };
                    })
                    .ToArray());

        private Type GetMessageParameterType(MethodInfo methodInfo, ParameterInfo[] parameters)
        {
            var messageParameters = parameters.Where(p => typeof(IMessage).IsAssignableFrom(p.ParameterType)).ToArray();

            if (messageParameters.Length != 1)
                ThrowMethodSignatureException(methodInfo, "A single parameter of type IMessage or drived type is expected.");

            return parameters.First().ParameterType;
        }

        private void ThrowMethodSignatureException(MethodInfo methodInfo, string message) =>
            throw new SilverbackException(
                $"The method {methodInfo.DeclaringType.FullName}.{methodInfo.Name} " +
                $"has an invalid signature. {message}");

        private Task InvokeAnnotatedMethod(AnnotatedMethod method, IMessage message)
        {
            _logger.LogTrace($"Invoking {method.MethodInfo.DeclaringType.FullName}.{method.MethodInfo.Name}...");

            var result = method.MethodInfo.Invoke(method.Instance, GetMethodParameterValues(method.Parameters, message));

            return method.MethodInfo.IsAsync() ? (Task) result : Task.CompletedTask;
        }

        private object[] GetMethodParameterValues(ParameterInfo[] parameters, IMessage message)
            => parameters.Length == 1
                ? new object[] {message}
                : parameters.MapParameterValues(new Dictionary<Type, Func<Type, object>>
                {
                    {typeof(IMessage), _ => message},
                    {typeof(IBus), _ => _bus},
                    {typeof(IPublisher), _ => _bus.GetPublisher()}
                });

        private class AnnotatedMethod
        {
            public TSubscriber Instance { get; set; }
            public MethodInfo MethodInfo { get; set; }
            public ParameterInfo[] Parameters { get; set; }
            public Type SubscribedMessageType { get; set; }
        }
    }
}<|MERGE_RESOLUTION|>--- conflicted
+++ resolved
@@ -1,12 +1,8 @@
 ﻿using System;
-<<<<<<< HEAD
-using System.Collections.Generic;
-=======
 using System.Collections.Concurrent;
 using System.Collections.Generic;
 using System.Linq;
 using System.Reflection;
->>>>>>> dd105bd8
 using System.Threading.Tasks;
 using Microsoft.Extensions.Logging;
 using Silverback.Messaging.Configuration;
@@ -44,20 +40,12 @@
                 .Where(method => method.SubscribedMessageType.IsInstanceOfType(message))
                 .ForEachAsync(method => InvokeAnnotatedMethod(method, message));
 
-<<<<<<< HEAD
-        /// <summary>
-        /// Gets a new subscriber instance.
-        /// </summary>
-        /// <returns></returns>
-        private IEnumerable<TSubscriber> GetSubscribers()
-=======
         private AnnotatedMethod[] GetAllAnnotatedMethods()
             => GetSubscriberInstancesFromTypeFactory()
                 .SelectMany(GetAnnotatedMethods)
                 .ToArray();
 
         private TSubscriber[] GetSubscriberInstancesFromTypeFactory()
->>>>>>> dd105bd8
         {
             var subscribers = _typeFactory.GetInstances<TSubscriber>() ?? Array.Empty<TSubscriber>();
 
