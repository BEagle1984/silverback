<Project Sdk="Microsoft.NET.Sdk">

  <PropertyGroup>
    <TargetFramework>netcoreapp2.0</TargetFramework>
    <RootNamespace>Silverback.Tests</RootNamespace>
  </PropertyGroup>

  <PropertyGroup Condition="'$(Configuration)|$(Platform)'=='Debug|AnyCPU'">
    <LangVersion>latest</LangVersion>
  </PropertyGroup>

  <ItemGroup>
    <PackageReference Include="Microsoft.NET.Test.Sdk" Version="15.6.2" />
    <PackageReference Include="Newtonsoft.Json" Version="11.0.1" />
    <PackageReference Include="NSubstitute" Version="3.1.0" />
    <PackageReference Include="NUnit" Version="3.10.1" />
    <PackageReference Include="NUnit3TestAdapter" Version="3.10.0" />
<<<<<<< HEAD
    <PackageReference Include="Silverback.Core" Version="1.0.14" />
=======
    <PackageReference Include="Silverback.Core" Version="0.1.0.19" />
>>>>>>> dd105bd8
    <PackageReference Include="System.Reactive" Version="3.1.1" />
  </ItemGroup>

  <ItemGroup>
    <ProjectReference Include="..\..\src\Silverback.Integration\Silverback.Integration.csproj" />
  </ItemGroup>

</Project><|MERGE_RESOLUTION|>--- conflicted
+++ resolved
@@ -15,11 +15,7 @@
     <PackageReference Include="NSubstitute" Version="3.1.0" />
     <PackageReference Include="NUnit" Version="3.10.1" />
     <PackageReference Include="NUnit3TestAdapter" Version="3.10.0" />
-<<<<<<< HEAD
-    <PackageReference Include="Silverback.Core" Version="1.0.14" />
-=======
     <PackageReference Include="Silverback.Core" Version="0.1.0.19" />
->>>>>>> dd105bd8
     <PackageReference Include="System.Reactive" Version="3.1.1" />
   </ItemGroup>
 
