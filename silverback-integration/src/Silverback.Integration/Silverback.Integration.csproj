<Project Sdk="Microsoft.NET.Sdk">

  <PropertyGroup>
    <TargetFramework>netstandard2.0</TargetFramework>
    <RootNamespace>Silverback</RootNamespace>
    <GeneratePackageOnBuild>true</GeneratePackageOnBuild>
    <Authors>BEagle1984</Authors>
    <Company>Silverback</Company>
    <Description>The Silverback framework enables fast and flexible development of resilient .NET microservices.
This package enables communication between them in a flexible and abstracted way.</Description>
    <PackageLicenseUrl>https://github.com/BEagle1984/silverback-integration/blob/master/LICENSE</PackageLicenseUrl>
    <PackageProjectUrl>https://github.com/BEagle1984/silverback-integration</PackageProjectUrl>
    <RepositoryUrl></RepositoryUrl>
    <RepositoryType />
<<<<<<< HEAD
    <AssemblyVersion>1.0.15.0</AssemblyVersion>
    <Version>1.0.15</Version>
=======
    <AssemblyVersion>1.0.0.0</AssemblyVersion>
    <Version>1.0.19</Version>
>>>>>>> c19b283e
	<AppxAutoIncrementPackageRevision>True</AppxAutoIncrementPackageRevision>
  </PropertyGroup>

  <PropertyGroup Condition="'$(Configuration)|$(Platform)'=='Debug|AnyCPU'">
    <DocumentationFile>bin\Debug\netstandard2.0\Silverback.Integration.xml</DocumentationFile>
    <LangVersion>latest</LangVersion>
  </PropertyGroup>

  <PropertyGroup Condition="'$(Configuration)|$(Platform)'=='Release|AnyCPU'">
    <DocumentationFile>bin\Release\netstandard2.0\Silverback.Integration.xml</DocumentationFile>
  </PropertyGroup>

  <ItemGroup>
    <PackageReference Include="Newtonsoft.Json" Version="11.0.1" />
    <PackageReference Include="Silverback.Core" Version="1.0.13" />
  </ItemGroup>

</Project><|MERGE_RESOLUTION|>--- conflicted
+++ resolved
@@ -12,13 +12,8 @@
     <PackageProjectUrl>https://github.com/BEagle1984/silverback-integration</PackageProjectUrl>
     <RepositoryUrl></RepositoryUrl>
     <RepositoryType />
-<<<<<<< HEAD
-    <AssemblyVersion>1.0.15.0</AssemblyVersion>
-    <Version>1.0.15</Version>
-=======
     <AssemblyVersion>1.0.0.0</AssemblyVersion>
     <Version>1.0.19</Version>
->>>>>>> c19b283e
 	<AppxAutoIncrementPackageRevision>True</AppxAutoIncrementPackageRevision>
   </PropertyGroup>
 
